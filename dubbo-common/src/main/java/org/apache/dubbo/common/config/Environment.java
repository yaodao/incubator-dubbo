--- conflicted
+++ resolved
@@ -140,11 +140,7 @@
         return getConfiguration(null, null);
     }
 
-<<<<<<< HEAD
     // 返回 prefix+id+"." 或者 prefix和id都为空, 则返回"dubbo"
-=======
-    // 返回 prefix+id+"." 或者 返回"dubbo"
->>>>>>> 2206e0d1
     private static String toKey(String prefix, String id) {
         StringBuilder sb = new StringBuilder();
         if (StringUtils.isNotEmpty(prefix)) {
